package main

import (
	"errors"
	"flag"
	"fmt"
	"io"
	"log"
	"os"
	"os/signal"
	"path/filepath"
	"runtime"
	"sync"
	"syscall"
	"time"

	"gioui.org/app"
	"github.com/esimov/caire"
	"github.com/esimov/caire/utils"
	"golang.org/x/term"
)

const HelpBanner = `
┌─┐┌─┐┬┬─┐┌─┐
│  ├─┤│├┬┘├┤
└─┘┴ ┴┴┴└─└─┘

Content aware image resize library.
    Version: %s

`

// pipeName indicates that stdin/stdout is being used as file names.
const pipeName = "-"

// maxWorkers sets the maximum number of concurrently running workers.
const maxWorkers = 20

// result holds the relevant information about the resizing process and the generated image.
type result struct {
	path string
	err  error
}

var (
	// imgfile holds the file being accessed, be it normal file or pipe name.
	imgfile *os.File
	// spinner is used to instantiate and call the progress indicator.
	spinner *utils.Spinner
)

// Version indicates the current build version.
var Version string

var (
	// Flags
	source         = flag.String("in", pipeName, "Source")
	destination    = flag.String("out", pipeName, "Destination")
	blurRadius     = flag.Int("blur", 4, "Blur radius")
	sobelThreshold = flag.Int("sobel", 2, "Sobel filter threshold")
	newWidth       = flag.Int("width", 0, "New width")
	newHeight      = flag.Int("height", 0, "New height")
	percentage     = flag.Bool("perc", false, "Reduce image by percentage")
	square         = flag.Bool("square", false, "Reduce image to square dimensions")
	debug          = flag.Bool("debug", false, "Use debugger")
<<<<<<< HEAD
	shapeType      = flag.String("shape", "circle", "Shape type used for debugging: circle|line")
	seamColor      = flag.String("color", "#ff0000", "Seam color")
=======
	shapeType      = flag.String("shape", "circle", "Seam shape: circle|line")
	shapeStroke    = flag.Int("stroke", 1, "Seam stroke width")
	seamColor      = flag.String("col", "#ff0000", "Seam color")
>>>>>>> fb6ea0cd
	preview        = flag.Bool("preview", true, "Show GUI window")
	maskPath       = flag.String("mask", "", "Mask file path for retaining area")
	rMaskPath      = flag.String("rmask", "", "Mask file path for removing area")
	faceDetect     = flag.Bool("face", false, "Use face detection")
	faceAngle      = flag.Float64("angle", 0.0, "Face rotation angle")
	workers        = flag.Int("conc", runtime.NumCPU(), "Number of files to process concurrently")

	// Common file related variable
	fs os.FileInfo
)

func main() {
	log.SetFlags(0)
	flag.Usage = func() {
		fmt.Fprintf(os.Stderr, fmt.Sprintf(HelpBanner, Version))
		flag.PrintDefaults()
	}
	flag.Parse()

	proc := &caire.Processor{
		BlurRadius:     *blurRadius,
		SobelThreshold: *sobelThreshold,
		NewWidth:       *newWidth,
		NewHeight:      *newHeight,
		Percentage:     *percentage,
		Square:         *square,
		Debug:          *debug,
		Preview:        *preview,
		FaceDetect:     *faceDetect,
		FaceAngle:      *faceAngle,
		MaskPath:       *maskPath,
		RMaskPath:      *rMaskPath,
		ShapeType:      *shapeType,
		ShapeStroke:    *shapeStroke,
		SeamColor:      *seamColor,
	}

	defaultMsg := fmt.Sprintf("%s %s",
		utils.DecorateText("⚡ CAIRE", utils.StatusMessage),
		utils.DecorateText("⇢ image resizing in progress (be patient, it may take a while)...", utils.DefaultMessage),
	)

	spinner = utils.NewSpinner(defaultMsg, time.Millisecond*80)

	if !(*newWidth > 0 || *newHeight > 0 || *percentage || *square) {
		flag.Usage()
		log.Fatal(fmt.Sprintf("%s%s",
			utils.DecorateText("\nPlease provide a width, height or percentage for image rescaling!", utils.ErrorMessage),
			utils.DefaultColor,
		))
	} else {
		if *preview {
			// When the preview mode is activated we need to execute the resizing process
			// in a separate goroutine in order to not block the Gio thread,
			// which needs to be run on the main OS thread on operating systems like MacOS.
			go execute(proc)
			app.Main()
		} else {
			execute(proc)
		}
	}
}

// execute executes the image resizing process.
// In case the preview mode is activated it will be invoked in a separate goroutine
// in order to not block the main OS thread. Otherwise it will be called normally.
func execute(proc *caire.Processor) {
	var err error
	proc.Spinner = spinner

	// Supported files
	validExtensions := []string{".jpg", ".png", ".jpeg", ".bmp", ".gif"}

	// Check if source path is a local image or URL.
	if utils.IsValidUrl(*source) {
		src, err := utils.DownloadImage(*source)
		if src != nil {
			defer os.Remove(src.Name())
		}
		defer src.Close()
		if err != nil {
			log.Fatalf(
				utils.DecorateText("Failed to load the source image: %v", utils.ErrorMessage),
				utils.DecorateText(err.Error(), utils.DefaultMessage),
			)
		}
		fs, err = src.Stat()
		if err != nil {
			log.Fatalf(
				utils.DecorateText("Failed to load the source image: %v", utils.ErrorMessage),
				utils.DecorateText(err.Error(), utils.DefaultMessage),
			)
		}
		img, err := os.Open(src.Name())
		if err != nil {
			log.Fatalf(
				utils.DecorateText("Unable to open the temporary image file: %v", utils.ErrorMessage),
				utils.DecorateText(err.Error(), utils.DefaultMessage),
			)
		}
		imgfile = img
	} else {
		// Check if the source is a pipe name or a regular file.
		if *source == pipeName {
			fs, err = os.Stdin.Stat()
		} else {
			fs, err = os.Stat(*source)
		}
		if err != nil {
			log.Fatalf(
				utils.DecorateText("Failed to load the source image: %v", utils.ErrorMessage),
				utils.DecorateText(err.Error(), utils.DefaultMessage),
			)
		}
	}

	now := time.Now()

	switch mode := fs.Mode(); {
	case mode.IsDir():
		var wg sync.WaitGroup
		// Read destination file or directory.
		_, err := os.Stat(*destination)
		if err != nil {
			err = os.Mkdir(*destination, 0755)
			if err != nil {
				log.Fatalf(
					utils.DecorateText("Unable to get dir stats: %v\n", utils.ErrorMessage),
					utils.DecorateText(err.Error(), utils.DefaultMessage),
				)
			}
		}
		proc.Preview = false

		// Limit the concurrently running workers to maxWorkers.
		if *workers <= 0 || *workers > maxWorkers {
			*workers = runtime.NumCPU()
		}

		// Process recursively the image files from the specified directory concurrently.
		ch := make(chan result)
		done := make(chan interface{})
		defer close(done)

		paths, errc := walkDir(done, *source, validExtensions)

		wg.Add(*workers)
		for i := 0; i < *workers; i++ {
			go func() {
				defer wg.Done()
				consumer(done, paths, *destination, proc, ch)
			}()
		}

		// Close the channel after the values are consumed.
		go func() {
			defer close(ch)
			wg.Wait()
		}()

		// Consume the channel values.
		for res := range ch {
			if res.err != nil {
				err = res.err
			}
			printStatus(res.path, err)
		}

		if err = <-errc; err != nil {
			fmt.Fprintf(os.Stderr, utils.DecorateText(err.Error(), utils.ErrorMessage))
		}

	case mode.IsRegular() || mode&os.ModeNamedPipe != 0: // check for regular files or pipe names
		ext := filepath.Ext(*destination)
		if !isValidExtension(ext, validExtensions) && *destination != pipeName {
			log.Fatalf(utils.DecorateText(fmt.Sprintf("%v file type not supported", ext), utils.ErrorMessage))
		}

		err = processor(*source, *destination, proc)
		printStatus(*destination, err)
	}
	if err == nil {
		fmt.Fprintf(os.Stderr, "\nExecution time: %s\n", utils.DecorateText(fmt.Sprintf("%s", utils.FormatTime(time.Since(now))), utils.SuccessMessage))
	}
}

// walkDir starts a goroutine to walk the specified directory tree in recursive manner
// and send the path of each regular file on the string channel.
// It terminates in case done channel is closed.
func walkDir(
	done <-chan interface{},
	src string,
	srcExts []string,
) (<-chan string, <-chan error) {
	pathChan := make(chan string)
	errChan := make(chan error, 1)

	go func() {
		// Close the paths channel after Walk returns.
		defer close(pathChan)

		errChan <- filepath.Walk(src, func(path string, f os.FileInfo, err error) error {
			isFileSupported := false
			if err != nil {
				return err
			}
			if !f.Mode().IsRegular() {
				return nil
			}

			// Get the file base name.
			fx := filepath.Ext(f.Name())
			for _, ext := range srcExts {
				if ext == fx {
					isFileSupported = true
					break
				}
			}

			if isFileSupported {
				select {
				case <-done:
					return errors.New("directory walk cancelled")
				case pathChan <- path:
				}
			}
			return nil
		})
	}()
	return pathChan, errChan
}

// consumer reads the path names from the paths channel and calls the resizing processor against the source image.
func consumer(
	done <-chan interface{},
	paths <-chan string,
	dest string,
	proc *caire.Processor,
	res chan<- result,
) {
	for src := range paths {
		dst := filepath.Join(dest, filepath.Base(src))
		err := processor(src, dst, proc)

		select {
		case <-done:
			return
		case res <- result{
			path: src,
			err:  err,
		}:
		}
	}
}

// processor calls the resizer method over the source image and returns the error in case exists.
func processor(in, out string, proc *caire.Processor) error {
	var (
		successMsg string
		errorMsg   string
	)
	// Start the progress indicator.
	spinner.Start()

	successMsg = fmt.Sprintf("%s %s %s",
		utils.DecorateText("⚡ CAIRE", utils.StatusMessage),
		utils.DecorateText("⇢", utils.DefaultMessage),
		utils.DecorateText("the image has been resized sucessfully ✔", utils.SuccessMessage),
	)

	errorMsg = fmt.Sprintf("%s %s %s",
		utils.DecorateText("⚡ CAIRE", utils.StatusMessage),
		utils.DecorateText("resizing image failed...", utils.DefaultMessage),
		utils.DecorateText("✘", utils.ErrorMessage),
	)

	src, dst, err := pathToFile(in, out)
	if err != nil {
		spinner.StopMsg = errorMsg
		return err
	}

	// Capture CTRL-C signal and restores back the cursor visibility.
	signalChan := make(chan os.Signal, 1)
	signal.Notify(signalChan, os.Interrupt, syscall.SIGTERM)
	go func() {
		<-signalChan
		func() {
			spinner.RestoreCursor()
			os.Remove(dst.(*os.File).Name())
			os.Exit(1)
		}()
	}()

	defer src.(*os.File).Close()
	defer dst.(*os.File).Close()

	err = proc.Process(src, dst)
	if err != nil {
		// remove the generated image file in case of an error
		os.Remove(dst.(*os.File).Name())

		spinner.StopMsg = errorMsg
		// Stop the progress indicator.
		spinner.Stop()

		return err
	} else {
		spinner.StopMsg = successMsg
		// Stop the progress indicator.
		spinner.Stop()
	}

	return nil
}

// pathToFile converts the source and destination paths to readable and writable files.
func pathToFile(in, out string) (io.Reader, io.Writer, error) {
	var (
		src io.Reader
		dst io.Writer
		err error
	)
	// Check if the source path is a local image or URL.
	if utils.IsValidUrl(in) {
		src = imgfile
	} else {
		// Check if the source is a pipe name or a regular file.
		if in == pipeName {
			if term.IsTerminal(int(os.Stdin.Fd())) {
				return nil, nil, errors.New("`-` should be used with a pipe for stdin")
			}
			src = os.Stdin
		} else {
			src, err = os.Open(in)
			if err != nil {
				return nil, nil, fmt.Errorf("unable to open the source file: %v", err)
			}
		}
	}

	// Check if the destination is a pipe name or a regular file.
	if out == pipeName {
		if term.IsTerminal(int(os.Stdout.Fd())) {
			return nil, nil, errors.New("`-` should be used with a pipe for stdout")
		}
		dst = os.Stdout
	} else {
		dst, err = os.OpenFile(out, os.O_CREATE|os.O_WRONLY, 0755)
		if err != nil {
			return nil, nil, fmt.Errorf("unable to create the destination file: %v", err)
		}
	}
	return src, dst, nil
}

// printStatus displays the relavant information about the image resizing process.
func printStatus(fname string, err error) {
	if err != nil {
		fmt.Fprintf(os.Stderr,
			utils.DecorateText("\nError resizing the image: %s", utils.ErrorMessage),
			utils.DecorateText(fmt.Sprintf("\n\tReason: %v\n", err.Error()), utils.DefaultMessage),
		)
		os.Exit(0)
	} else {
		if fname != pipeName {
			fmt.Fprintf(os.Stderr, "\nThe image has been saved as: %s %s\n\n",
				utils.DecorateText(filepath.Base(fname), utils.SuccessMessage),
				utils.DefaultColor,
			)
		}
	}
}

// isValidExtension checks for the supported extensions.
func isValidExtension(ext string, extensions []string) bool {
	for _, ex := range extensions {
		if ex == ext {
			return true
		}
	}
	return false
}<|MERGE_RESOLUTION|>--- conflicted
+++ resolved
@@ -63,14 +63,9 @@
 	percentage     = flag.Bool("perc", false, "Reduce image by percentage")
 	square         = flag.Bool("square", false, "Reduce image to square dimensions")
 	debug          = flag.Bool("debug", false, "Use debugger")
-<<<<<<< HEAD
 	shapeType      = flag.String("shape", "circle", "Shape type used for debugging: circle|line")
+	shapeStroke    = flag.Int("stroke", 1, "Seam stroke width")
 	seamColor      = flag.String("color", "#ff0000", "Seam color")
-=======
-	shapeType      = flag.String("shape", "circle", "Seam shape: circle|line")
-	shapeStroke    = flag.Int("stroke", 1, "Seam stroke width")
-	seamColor      = flag.String("col", "#ff0000", "Seam color")
->>>>>>> fb6ea0cd
 	preview        = flag.Bool("preview", true, "Show GUI window")
 	maskPath       = flag.String("mask", "", "Mask file path for retaining area")
 	rMaskPath      = flag.String("rmask", "", "Mask file path for removing area")
